{
  "name": "maplibre-gl-inspect",
<<<<<<< HEAD
  "version": "1.4.1",
=======
  "version": "1.4.2",
>>>>>>> e996734d
  "description": "Maplibre GL JS plugin for inspecting vector data",
  "main": "index.js",
  "scripts": {
    "test": "eslint lib && eslint index.js",
    "watch": "mkdir -p dist && watchify index.js --debug -v --standalone MaplibreInspect -o dist/maplibre-gl-inspect.js",
    "build": "mkdir -p dist && NODE_ENV=production browserify index.js --standalone MaplibreInspect | uglifyjs - --compress --mangle -o dist/maplibre-gl-inspect.min.js",
    "build-nice": "mkdir -p dist && NODE_ENV=production browserify index.js --standalone MaplibreInspect | uglifyjs - -o dist/maplibre-gl-inspect.min.js",
<<<<<<< HEAD
    "build-pretty": "mkdir -p dist && NODE_ENV=production browserify index.js --standalone MaplibreInspect | pretty-js > dist/maplibre-gl-inspect.js",
=======
>>>>>>> e996734d
    "docs": "documentation build lib/MaplibreInspect.js --shallow --format=md > API.md"
  },
  "repository": {
    "type": "git",
    "url": "git+https://github.com/acalcutt/maplibre-gl-inspect.git"
  },
  "keywords": [
    "maplibre",
    "gis",
    "vector",
    "leaflet",
    "gl"
  ],
<<<<<<< HEAD
  "author": "Lukas Martinelli (Modifed for Maplibre by Andrew Calcutt)",
=======
  "author": "Andrew Calcutt(Forked from mapbox-gl-inspect by Lukas Martinelli)",
>>>>>>> e996734d
  "license": "BSD-3-Clause",
  "bugs": {
    "url": "https://github.com/acalcutt/maplibre-gl-inspect/issues"
  },
  "homepage": "https://github.com/acalcutt/maplibre-gl-inspect#readme",
  "dependencies": {
    "lodash.isequal": "^4.5.0",
    "randomcolor": "^0.6.2"
  },
  "devDependencies": {
    "browserify": "^17.0.0",
    "documentation": "^13.2.5",
    "eslint": "^7.32.0",
    "eslint-config-mourner": "^3.0.0",
    "uglify-js": "^3.14.2",
    "pretty-js": "^0.2.2",
    "watchify": "^4.0.0"
  },
  "peerDependencies": {
    "maplibre-gl": ">1.15.0"
  },
  "eslintConfig": {
    "parserOptions": {
      "sourceType": "module"
    },
    "env": {
      "browser": true
    },
    "extends": "mourner",
    "rules": {
      "indent": [
        2,
        2
      ]
    }
  }
}<|MERGE_RESOLUTION|>--- conflicted
+++ resolved
@@ -1,10 +1,6 @@
 {
   "name": "maplibre-gl-inspect",
-<<<<<<< HEAD
-  "version": "1.4.1",
-=======
   "version": "1.4.2",
->>>>>>> e996734d
   "description": "Maplibre GL JS plugin for inspecting vector data",
   "main": "index.js",
   "scripts": {
@@ -12,10 +8,6 @@
     "watch": "mkdir -p dist && watchify index.js --debug -v --standalone MaplibreInspect -o dist/maplibre-gl-inspect.js",
     "build": "mkdir -p dist && NODE_ENV=production browserify index.js --standalone MaplibreInspect | uglifyjs - --compress --mangle -o dist/maplibre-gl-inspect.min.js",
     "build-nice": "mkdir -p dist && NODE_ENV=production browserify index.js --standalone MaplibreInspect | uglifyjs - -o dist/maplibre-gl-inspect.min.js",
-<<<<<<< HEAD
-    "build-pretty": "mkdir -p dist && NODE_ENV=production browserify index.js --standalone MaplibreInspect | pretty-js > dist/maplibre-gl-inspect.js",
-=======
->>>>>>> e996734d
     "docs": "documentation build lib/MaplibreInspect.js --shallow --format=md > API.md"
   },
   "repository": {
@@ -29,11 +21,7 @@
     "leaflet",
     "gl"
   ],
-<<<<<<< HEAD
-  "author": "Lukas Martinelli (Modifed for Maplibre by Andrew Calcutt)",
-=======
   "author": "Andrew Calcutt(Forked from mapbox-gl-inspect by Lukas Martinelli)",
->>>>>>> e996734d
   "license": "BSD-3-Clause",
   "bugs": {
     "url": "https://github.com/acalcutt/maplibre-gl-inspect/issues"
