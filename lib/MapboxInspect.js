var stylegen = require('./stylegen');
var InspectButton = require('./InspectButton');
var isEqual = require('lodash.isequal');
var renderPopup = require('./renderPopup');
var colors = require('./colors');

function isInspectStyle(style) {
  return style.metadata && style.metadata['mapbox-gl-inspect:inspect'];
}

function markInspectStyle(style) {
  return Object.assign(style, {
    metadata: Object.assign({}, style.metadata, {
      'mapbox-gl-inspect:inspect': true
    })
  });
}

function fixRasterSource(source) {
  if (source.type === 'raster' && source.tileSize && source.tiles) {
    return {
      type: source.type,
      tileSize: source.tileSize,
      tiles: source.tiles
    };
  }
  if (source.type === 'raster' && source.url) {
    return {
      type: source.type,
      url: source.url
    };
  }
  return source;
}

//TODO: We can remove this at some point in the future
function fixStyle(style) {
  Object.keys(style.sources).forEach(function (sourceId) {
    style.sources[sourceId] = fixRasterSource(style.sources[sourceId]);
  });
  return style;
}

function notifyVersion(mapboxgl) {
  var versions = mapboxgl.version.split('.').map(parseFloat);
  if (versions[0] < 1 && versions[1] < 29) {
    console.error('MapboxInspect only supports Mapbox GL JS >= v0.29.0. Please upgrade your Mapbox GL JS version.');
  }
}

function MapboxInspect(options) {
  if (!(this instanceof MapboxInspect)) {
    throw new Error('MapboxInspect needs to be called with the new keyword');
  }

  var popup = null;
  if (window.mapboxgl) {
    notifyVersion(window.mapboxgl);
    popup = new window.mapboxgl.Popup({
      closeButton: false,
      closeOnClick: false
    });
  } else if (!options.popup) {
    console.error('Mapbox GL JS can not be found. Make sure to include it or pass an initialized MapboxGL Popup to MapboxInspect if you are using moduleis.');
  }

  this.options = Object.assign({
    showInspectMap: false,
    showInspectButton: true,
    showInspectMapPopup: true,
    showMapPopup: false,
    backgroundColor: '#fff',
    assignLayerColor: colors.brightColor,
    buildInspectStyle: stylegen.generateInspectStyle,
    renderPopup: renderPopup,
    popup: popup,
    selectThreshold: 5,
<<<<<<< HEAD
    queryParameters: {},
    useInspectStyle: true
=======
    queryParameters: {}
>>>>>>> ba7d546d
  }, options);

  this.sources = {};
  this.assignLayerColor = this.options.assignLayerColor;
  this.toggleInspector = this.toggleInspector.bind(this);
  this._popup = this.options.popup;
  this._showInspectMap = this.options.showInspectMap;
  this._onSourceChange = this._onSourceChange.bind(this);
  this._onMousemove = this._onMousemove.bind(this);
  this._onStyleChange = this._onStyleChange.bind(this);

  this._originalStyle = null;
  this._toggle = new InspectButton({
    show: this.options.showInspectButton,
    onToggle: this.toggleInspector.bind(this)
  });
}

MapboxInspect.prototype.toggleInspector = function () {
  this._showInspectMap = !this._showInspectMap;
  this.render();
};

MapboxInspect.prototype._inspectStyle = function () {
  var coloredLayers = stylegen.generateColoredLayers(this.sources, this.assignLayerColor);
  return this.options.buildInspectStyle(this._map.getStyle(), coloredLayers, {
    backgroundColor: this.options.backgroundColor
  });
};

MapboxInspect.prototype.render = function () {
  if (this._showInspectMap) {
    if (this.options.useInspectStyle) {
      this._map.setStyle(fixStyle(markInspectStyle(this._inspectStyle())));
    }
    this._toggle.setMapIcon();
  } else if (this._originalStyle) {
    if (this._popup) this._popup.remove();
    if (this.options.useInspectStyle) {
      this._map.setStyle(fixStyle(this._originalStyle));
    }
    this._toggle.setInspectIcon();
  }
};

MapboxInspect.prototype._onSourceChange = function () {
  var sources = this.sources;
  var map = this._map;
  var previousSources = Object.assign({}, sources);

  //NOTE: This heavily depends on the internal API of Mapbox GL
  //so this breaks between Mapbox GL JS releases
  Object.keys(map.style.sourceCaches).forEach(function (sourceId) {
    var sourceCache = map.style.sourceCaches[sourceId] || {_source: {}};
    var layerIds = sourceCache._source.vectorLayerIds;
    if (layerIds) {
      sources[sourceId] = layerIds;
    } else if (sourceCache._source.type === 'geojson') {
      sources[sourceId] = [];
    }
  });

  if (!isEqual(previousSources, sources)) {
    this.render();
  }
};

MapboxInspect.prototype._onStyleChange = function () {
  var style = this._map.getStyle();
  if (!isInspectStyle(style)) {
    this._originalStyle = style;
  }
};

MapboxInspect.prototype._onMousemove = function (e) {
  if (!this.options.showInspectMapPopup && this._showInspectMap) return;
  if (!this.options.showMapPopup && !this._showInspectMap) return;

  var queryBox;
  if (this.options.selectThreshold === 0) {
    queryBox = e.point;
  } else {
    // set a bbox around the pointer
    queryBox = [
      [
        e.point.x - this.options.selectThreshold,
        e.point.y + this.options.selectThreshold
      ], // bottom left (SW)
      [
        e.point.x + this.options.selectThreshold,
        e.point.y - this.options.selectThreshold
      ] // top right (NE)
    ];
  }

  var features = this._map.queryRenderedFeatures(queryBox, this.options.queryParameters) || [];
  this._map.getCanvas().style.cursor = (features.length) ? 'pointer' : '';

  if (this._popup) {
    if (!features.length) {
      this._popup.remove();
    } else {
      this._popup.setLngLat(e.lngLat)
        .setHTML(this.options.renderPopup(features))
        .addTo(this._map);
    }
  }
};

MapboxInspect.prototype.onAdd = function (map) {
  this._map = map;
  map.on('styledata', this._onStyleChange);
  map.on('load', this._onStyleChange);
  map.on('tiledata', this._onSourceChange);
  map.on('sourcedata', this._onSourceChange);
  map.on('mousemove', this._onMousemove);
  return this._toggle.elem;
};

MapboxInspect.prototype.onRemove = function () {
  this._map.off('styledata', this._onStyleChange);
  this._map.off('load', this._onStyleChange);
  this._map.off('tiledata', this._onSourceChange);
  this._map.off('sourcedata', this._onSourceChange);
  this._map.off('mousemove', this._onMousemove);

  var elem = this._toggle.elem;
  elem.parentNode.removeChild(elem);
  this._map = undefined;
};

module.exports = MapboxInspect;<|MERGE_RESOLUTION|>--- conflicted
+++ resolved
@@ -75,12 +75,9 @@
     renderPopup: renderPopup,
     popup: popup,
     selectThreshold: 5,
-<<<<<<< HEAD
     queryParameters: {},
-    useInspectStyle: true
-=======
+    useInspectStyle: true,
     queryParameters: {}
->>>>>>> ba7d546d
   }, options);
 
   this.sources = {};
